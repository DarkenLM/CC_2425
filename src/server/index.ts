--- conflicted
+++ resolved
@@ -10,13 +10,11 @@
 // import { readJsonFile } from "$common/util/paths.js";
 import { initConfig } from "./config.js";
 import { getOrCreateGlobalLogger } from "$common/util/logger.js";
-<<<<<<< HEAD
 import { DatabaseDAO } from "../db/databaseDAO.js";
 import { createDevice } from "../db/interfaces/IDevice.js";
 import { createTask } from "../db/interfaces/ITask.js";
 import { dbTester } from "../db/dbTester.js";
 DatabaseDAO;createDevice;createTask;
-=======
 import { TestUDPServer } from "./protocol/udp.js";
 import { TCPServer } from "./protocol/tcp.js";
 import { ConnectionTarget } from "$common/protocol/connection.js";
@@ -35,7 +33,6 @@
 const DEFAULT_HOST = "127.0.0.1";
 const DEFAULT_PORT = 2022;
 //#endregion ============== Constants ==============
->>>>>>> b9be8ab0
 
 /**
  * Entry point for SERVER solution.
@@ -63,10 +60,9 @@
 
     logger.info(json);
 
-<<<<<<< HEAD
     
     await dbTester();
-=======
+
     // Server setup
     const tcpCT = new ConnectionTarget(host, port);
     logger.info("TCP Target:", tcpCT.qualifiedName);
@@ -75,7 +71,6 @@
 
     const udpServer = new TestUDPServer();
     udpServer.listen(port + 1);
->>>>>>> b9be8ab0
 }
 
 //#region ============== CLI ==============
